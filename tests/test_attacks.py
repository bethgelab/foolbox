from typing import List, Tuple
import pytest
import eagerpy as ep

import foolbox as fbn
import foolbox.attacks as fa

L2 = fbn.types.L2
Linf = fbn.types.Linf


<<<<<<< HEAD
attacks: List[Tuple[fbn.Attack, bool]] = [
    (fbn.attacks.DDNAttack(), True),
    (fbn.attacks.DDNAttack(rescale=True), True),
    (fbn.attacks.InversionAttack(), False),
    (fbn.attacks.L2ContrastReductionAttack(L2(100.0)), False),
    (fbn.attacks.BinarySearchContrastReductionAttack(binary_search_steps=15), False),
    (fbn.attacks.LinearSearchContrastReductionAttack(steps=20), False),
    (fbn.attacks.L2CarliniWagnerAttack(binary_search_steps=3, steps=20), True),
    (fbn.attacks.EADAttack(binary_search_steps=3, steps=20), True),
    (fbn.attacks.EADAttack(binary_search_steps=3, steps=20, decision_rule="L1"), True),
    (fbn.attacks.NewtonFoolAttack(steps=20), True),
    (fbn.attacks.L2ContrastReductionAttack(L2(100.0)).repeat(3), False),
    (fbn.attacks.VirtualAdversarialAttack(iterations=50, xi=1, epsilon=10), True),
    (fbn.attacks.L2BasicIterativeAttack(L2(100.0), stepsize=5.0, steps=10), True),
    (fbn.attacks.LinfBasicIterativeAttack(Linf(1.0), stepsize=5.0, steps=10), True),
=======
def get_attack_id(x: Tuple[fbn.Attack, bool, bool]) -> str:
    return repr(x[0])


# attack, attack_uses_grad, requires_real_model
attacks: List[Tuple[fbn.Attack, bool, bool]] = [
    (fa.DDNAttack(), True, False),
    (fa.DDNAttack(rescale=True), True, False),
    (fa.InversionAttack(), False, False),
    (fa.L2ContrastReductionAttack(L2(100.0)), False, False),
    (fa.BinarySearchContrastReductionAttack(binary_search_steps=15), False, False),
    (fa.LinearSearchContrastReductionAttack(steps=20), False, False),
    (fa.L2CarliniWagnerAttack(binary_search_steps=3, steps=20), True, False),
    (fa.EADAttack(binary_search_steps=3, steps=20), True, False),
    (fa.EADAttack(binary_search_steps=3, steps=20, decision_rule="L1"), True, False),
    (fa.NewtonFoolAttack(steps=20), True, False),
    (fa.L2ContrastReductionAttack(L2(100.0)).repeat(3), False, False),
    (fa.VirtualAdversarialAttack(iterations=50, xi=1, epsilon=10), True, False),
    (fa.L2BasicIterativeAttack(L2(100.0), stepsize=5.0, steps=10), True, False),
    (fa.LinfBasicIterativeAttack(Linf(1.0), stepsize=5.0, steps=10), True, False),
>>>>>>> 09df484d
    (
        fa.ProjectedGradientDescentAttack(Linf(1.0), stepsize=5.0, steps=10),
        True,
        False,
    ),
<<<<<<< HEAD
    (fbn.attacks.L2FastGradientAttack(L2(100.0)), True),
    (fbn.attacks.LinfFastGradientAttack(Linf(100.0)), True),
    (fbn.attacks.LinearSearchBlendedUniformNoiseAttack(steps=50), False),
    (fbn.attacks.L2AdditiveGaussianNoiseAttack(epsilon=1500.0), False),
    (fbn.attacks.LinfAdditiveUniformNoiseAttack(epsilon=5.0), False),
    (fbn.attacks.L2RepeatedAdditiveGaussianNoiseAttack(epsilon=1000.0), False),
    (fbn.attacks.L2RepeatedAdditiveUniformNoiseAttack(epsilon=1000.0), False),
    (fbn.attacks.LinfRepeatedAdditiveUniformNoiseAttack(epsilon=1.0), False),
=======
    (fa.L2FastGradientAttack(L2(100.0)), True, False),
    (fa.LinfFastGradientAttack(Linf(100.0)), True, False),
    (fa.GaussianBlurAttack(steps=10), True, True),
    (fa.L2DeepFoolAttack(steps=50, loss="logits"), True, False),
    (fa.L2DeepFoolAttack(steps=50, loss="crossentropy"), True, False),
    (fa.LinfDeepFoolAttack(steps=50), True, False),
>>>>>>> 09df484d
]


@pytest.mark.parametrize("attack_and_grad", attacks, ids=get_attack_id)
def test_untargeted_attacks(
    fmodel_and_data_ext: Tuple[Tuple[fbn.Model, ep.Tensor, ep.Tensor], bool],
    attack_and_grad: Tuple[fbn.Attack, bool, bool],
) -> None:

    attack, attack_uses_grad, requires_real_model = attack_and_grad
    (fmodel, x, y), real = fmodel_and_data_ext
    if requires_real_model and not real:
        pytest.skip()

    if isinstance(x, ep.NumPyTensor) and attack_uses_grad:
        pytest.skip()

    x = (x - fmodel.bounds.lower) / (fmodel.bounds.upper - fmodel.bounds.lower)
    fmodel = fmodel.transform_bounds((0, 1))

    advs = attack(fmodel, x, y)
    assert fbn.accuracy(fmodel, advs, y) < fbn.accuracy(fmodel, x, y)


targeted_attacks: List[Tuple[fbn.Attack, bool, bool]] = [
    (fa.L2CarliniWagnerAttack(binary_search_steps=3, steps=20), True, False),
    (fa.DDNAttack(), True, False),
    # TODO: targeted EADAttack currently fails repeatedly on MobileNetv2
    # (
    #     fa.EADAttack(
    #         binary_search_steps=3, steps=20, abort_early=True, regularization=0
    #     ),
    #     True,
    #     False,
    # ),
]


@pytest.mark.parametrize("attack_and_grad", targeted_attacks, ids=get_attack_id)
def test_targeted_attacks(
    fmodel_and_data_ext: Tuple[Tuple[fbn.Model, ep.Tensor, ep.Tensor], bool],
    attack_and_grad: Tuple[fbn.Attack, bool, bool],
) -> None:

    attack, attack_uses_grad, requires_real_model = attack_and_grad
    (fmodel, x, y), real = fmodel_and_data_ext
    if requires_real_model and not real:
        pytest.skip()

    if isinstance(x, ep.NumPyTensor) and attack_uses_grad:
        pytest.skip()

    x = (x - fmodel.bounds.lower) / (fmodel.bounds.upper - fmodel.bounds.lower)
    fmodel = fmodel.transform_bounds((0, 1))

    num_classes = fmodel(x).shape[-1]
    target_classes = (y + 1) % num_classes
    criterion = fbn.TargetedMisclassification(target_classes)
    advs = attack(fmodel, x, criterion)

    adv_before_attack = criterion(x, fmodel(x))
    adv_after_attack = criterion(advs, fmodel(advs))
    assert adv_after_attack.sum().item() > adv_before_attack.sum().item()<|MERGE_RESOLUTION|>--- conflicted
+++ resolved
@@ -9,23 +9,6 @@
 Linf = fbn.types.Linf
 
 
-<<<<<<< HEAD
-attacks: List[Tuple[fbn.Attack, bool]] = [
-    (fbn.attacks.DDNAttack(), True),
-    (fbn.attacks.DDNAttack(rescale=True), True),
-    (fbn.attacks.InversionAttack(), False),
-    (fbn.attacks.L2ContrastReductionAttack(L2(100.0)), False),
-    (fbn.attacks.BinarySearchContrastReductionAttack(binary_search_steps=15), False),
-    (fbn.attacks.LinearSearchContrastReductionAttack(steps=20), False),
-    (fbn.attacks.L2CarliniWagnerAttack(binary_search_steps=3, steps=20), True),
-    (fbn.attacks.EADAttack(binary_search_steps=3, steps=20), True),
-    (fbn.attacks.EADAttack(binary_search_steps=3, steps=20, decision_rule="L1"), True),
-    (fbn.attacks.NewtonFoolAttack(steps=20), True),
-    (fbn.attacks.L2ContrastReductionAttack(L2(100.0)).repeat(3), False),
-    (fbn.attacks.VirtualAdversarialAttack(iterations=50, xi=1, epsilon=10), True),
-    (fbn.attacks.L2BasicIterativeAttack(L2(100.0), stepsize=5.0, steps=10), True),
-    (fbn.attacks.LinfBasicIterativeAttack(Linf(1.0), stepsize=5.0, steps=10), True),
-=======
 def get_attack_id(x: Tuple[fbn.Attack, bool, bool]) -> str:
     return repr(x[0])
 
@@ -46,29 +29,23 @@
     (fa.VirtualAdversarialAttack(iterations=50, xi=1, epsilon=10), True, False),
     (fa.L2BasicIterativeAttack(L2(100.0), stepsize=5.0, steps=10), True, False),
     (fa.LinfBasicIterativeAttack(Linf(1.0), stepsize=5.0, steps=10), True, False),
->>>>>>> 09df484d
     (
         fa.ProjectedGradientDescentAttack(Linf(1.0), stepsize=5.0, steps=10),
         True,
         False,
     ),
-<<<<<<< HEAD
-    (fbn.attacks.L2FastGradientAttack(L2(100.0)), True),
-    (fbn.attacks.LinfFastGradientAttack(Linf(100.0)), True),
-    (fbn.attacks.LinearSearchBlendedUniformNoiseAttack(steps=50), False),
-    (fbn.attacks.L2AdditiveGaussianNoiseAttack(epsilon=1500.0), False),
-    (fbn.attacks.LinfAdditiveUniformNoiseAttack(epsilon=5.0), False),
-    (fbn.attacks.L2RepeatedAdditiveGaussianNoiseAttack(epsilon=1000.0), False),
-    (fbn.attacks.L2RepeatedAdditiveUniformNoiseAttack(epsilon=1000.0), False),
-    (fbn.attacks.LinfRepeatedAdditiveUniformNoiseAttack(epsilon=1.0), False),
-=======
     (fa.L2FastGradientAttack(L2(100.0)), True, False),
     (fa.LinfFastGradientAttack(Linf(100.0)), True, False),
     (fa.GaussianBlurAttack(steps=10), True, True),
     (fa.L2DeepFoolAttack(steps=50, loss="logits"), True, False),
     (fa.L2DeepFoolAttack(steps=50, loss="crossentropy"), True, False),
     (fa.LinfDeepFoolAttack(steps=50), True, False),
->>>>>>> 09df484d
+    (fa.LinearSearchBlendedUniformNoiseAttack(steps=50), False, False),
+    (fa.L2AdditiveGaussianNoiseAttack(epsilon=1500.0), False, False),
+    (fa.LinfAdditiveUniformNoiseAttack(epsilon=5.0), False, False),
+    (fa.L2RepeatedAdditiveGaussianNoiseAttack(epsilon=1000.0), False, False),
+    (fa.L2RepeatedAdditiveUniformNoiseAttack(epsilon=1000.0), False, False),
+    (fa.LinfRepeatedAdditiveUniformNoiseAttack(epsilon=1.0), False, False),
 ]
 
 
