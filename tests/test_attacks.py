from typing import List, Optional, NamedTuple
import pytest
import eagerpy as ep

import foolbox as fbn
import foolbox.attacks as fa
from foolbox.gradient_estimators import es_gradient_estimator

from conftest import ModeAndDataAndDescription

L2 = fbn.types.L2
Linf = fbn.types.Linf


FGSM_GE = es_gradient_estimator(
    fa.FGSM, samples=100, sigma=0.03, bounds=(0, 1), clip=True
)


class AttackTestTarget(NamedTuple):
    attack: fbn.Attack
    epsilon: Optional[float] = None
    uses_grad: Optional[bool] = False
    requires_real_model: Optional[bool] = False
<<<<<<< HEAD
    requires_small_model: Optional[bool] = False
=======
    requires_low_dimensional_input: Optional[bool] = False
    stochastic_attack: Optional[bool] = False
>>>>>>> c280e296


def get_attack_id(x: AttackTestTarget) -> str:
    return repr(x.attack)


# attack, eps / None, attack_uses_grad, requires_real_model
attacks: List[AttackTestTarget] = [
    AttackTestTarget(fa.DDNAttack(init_epsilon=2.0), uses_grad=True),
    AttackTestTarget(fa.InversionAttack()),
    AttackTestTarget(
        fa.InversionAttack(distance=fbn.distances.l2).repeat(3).repeat(2),
    ),
    AttackTestTarget(fa.L2ContrastReductionAttack(), L2(100.0)),
    AttackTestTarget(fa.L2ContrastReductionAttack().repeat(3), 100.0),
    AttackTestTarget(fa.BinarySearchContrastReductionAttack(binary_search_steps=15)),
    AttackTestTarget(fa.LinearSearchContrastReductionAttack(steps=20)),
    AttackTestTarget(
        fa.L2CarliniWagnerAttack(binary_search_steps=11, steps=5), uses_grad=True
    ),
    AttackTestTarget(
        fa.L2CarliniWagnerAttack(binary_search_steps=3, steps=20, confidence=2.0),
        uses_grad=True,
    ),
    AttackTestTarget(
        fa.EADAttack(binary_search_steps=10, steps=20, regularization=0), uses_grad=True
    ),
    AttackTestTarget(
        fa.EADAttack(
            binary_search_steps=10, steps=20, regularization=0, confidence=2.0
        ),
        uses_grad=True,
    ),
    AttackTestTarget(
        fa.EADAttack(
            binary_search_steps=3, steps=20, decision_rule="L1", regularization=0
        ),
        uses_grad=True,
    ),
    AttackTestTarget(
        fa.NewtonFoolAttack(steps=20),
        uses_grad=True,
        requires_low_dimensional_input=True,
    ),
    AttackTestTarget(
        fa.VirtualAdversarialAttack(steps=50, xi=1),
        10,
        uses_grad=True,
        requires_low_dimensional_input=True,
    ),
    AttackTestTarget(fa.PGD(), Linf(1.0), uses_grad=True),
    AttackTestTarget(fa.L2PGD(), L2(50.0), uses_grad=True),
    AttackTestTarget(fa.L1PGD(), 5000.0, uses_grad=True),
    AttackTestTarget(
        fa.LinfBasicIterativeAttack(abs_stepsize=0.2), Linf(1.0), uses_grad=True
    ),
    AttackTestTarget(fa.L2BasicIterativeAttack(), L2(50.0), uses_grad=True),
    AttackTestTarget(fa.L1BasicIterativeAttack(), 5000.0, uses_grad=True),
    AttackTestTarget(fa.SparseL1DescentAttack(), 5000.0, uses_grad=True),
    AttackTestTarget(fa.FGSM(), Linf(100.0), uses_grad=True),
    AttackTestTarget(FGSM_GE(), Linf(100.0)),
    AttackTestTarget(fa.FGM(), L2(100.0), uses_grad=True),
    AttackTestTarget(fa.L1FastGradientAttack(), 5000.0, uses_grad=True),
    AttackTestTarget(
        fa.GaussianBlurAttack(steps=10), uses_grad=True, requires_real_model=True
    ),
    AttackTestTarget(
        fa.GaussianBlurAttack(steps=10, max_sigma=224.0),
        uses_grad=True,
        requires_real_model=True,
    ),
    AttackTestTarget(fa.L2DeepFoolAttack(steps=50, loss="logits"), uses_grad=True),
    AttackTestTarget(
        fa.L2DeepFoolAttack(steps=50, loss="crossentropy"), uses_grad=True
    ),
    AttackTestTarget(fa.LinfDeepFoolAttack(steps=50), uses_grad=True),
    AttackTestTarget(fa.BoundaryAttack(steps=50)),
    AttackTestTarget(
        fa.BoundaryAttack(
            steps=110,
            init_attack=fa.LinearSearchBlendedUniformNoiseAttack(steps=50),
            update_stats_every_k=1,
        )
    ),
    AttackTestTarget(
        fa.SaltAndPepperNoiseAttack(steps=50),
        None,
        uses_grad=True,
        stochastic_attack=True,
    ),
    AttackTestTarget(
        fa.SaltAndPepperNoiseAttack(steps=50, channel_axis=1),
        None,
        uses_grad=True,
        stochastic_attack=True,
    ),
    AttackTestTarget(
        fa.LinearSearchBlendedUniformNoiseAttack(steps=50), None, stochastic_attack=True
    ),
    AttackTestTarget(
        fa.L2AdditiveGaussianNoiseAttack(), 3000.0, stochastic_attack=True
    ),
    AttackTestTarget(
        fa.L2ClippingAwareAdditiveGaussianNoiseAttack(), 500.0, stochastic_attack=True
    ),
    AttackTestTarget(fa.LinfAdditiveUniformNoiseAttack(), 10.0, stochastic_attack=True),
    AttackTestTarget(
        fa.L2RepeatedAdditiveGaussianNoiseAttack(check_trivial=False),
        1000.0,
        stochastic_attack=True,
    ),
    AttackTestTarget(
        fa.L2ClippingAwareRepeatedAdditiveGaussianNoiseAttack(check_trivial=False),
        200.0,
        stochastic_attack=True,
    ),
    AttackTestTarget(
        fa.L2RepeatedAdditiveGaussianNoiseAttack(), 1000.0, stochastic_attack=True
    ),
    AttackTestTarget(
        fa.L2ClippingAwareRepeatedAdditiveGaussianNoiseAttack(),
        200.0,
        stochastic_attack=True,
    ),
    AttackTestTarget(
        fa.L2RepeatedAdditiveUniformNoiseAttack(), 1000.0, stochastic_attack=True
    ),
    AttackTestTarget(
        fa.L2ClippingAwareRepeatedAdditiveUniformNoiseAttack(),
        200.0,
        stochastic_attack=True,
    ),
    AttackTestTarget(
        fa.LinfRepeatedAdditiveUniformNoiseAttack(), 3.0, stochastic_attack=True
    ),
]


@pytest.mark.parametrize("attack_test_target", attacks, ids=get_attack_id)
def test_untargeted_attacks(
    fmodel_and_data_ext_for_attacks: ModeAndDataAndDescription,
    attack_test_target: AttackTestTarget,
) -> None:

<<<<<<< HEAD
    (fmodel, x, y), real, small = fmodel_and_data_ext_for_attacks
    if attack_test_target.requires_real_model and not real:
        pytest.skip()
    if attack_test_target.requires_small_model and not small:
=======
    (fmodel, x, y), real, low_dimensional_input = fmodel_and_data_ext_for_attacks
    if attack_test_target.requires_real_model and not real:
        pytest.skip()
    if attack_test_target.requires_low_dimensional_input and not low_dimensional_input:
>>>>>>> c280e296
        pytest.skip()
    if isinstance(x, ep.NumPyTensor) and attack_test_target.uses_grad:
        pytest.skip()

    x = (x - fmodel.bounds.lower) / (fmodel.bounds.upper - fmodel.bounds.lower)
    fmodel = fmodel.transform_bounds((0, 1))
    acc = fbn.accuracy(fmodel, x, y)
    assert acc > 0

    # repeat stochastic attacks three times before we mark them as failed
    attack_repetitions = 3 if attack_test_target.stochastic_attack else 1

    for _ in range(attack_repetitions):
        advs, _, _ = attack_test_target.attack(
            fmodel, x, y, epsilons=attack_test_target.epsilon
        )
        adv_acc = fbn.accuracy(fmodel, advs, y)
        if adv_acc < acc:
            break
    assert adv_acc < acc


targeted_attacks: List[AttackTestTarget] = [
    AttackTestTarget(
        fa.L2CarliniWagnerAttack(
            binary_search_steps=2, steps=100, stepsize=0.05, initial_const=1e1
        ),
        uses_grad=True,
    ),
    AttackTestTarget(fa.DDNAttack(init_epsilon=2.0, steps=20), uses_grad=True),
    # TODO: targeted EADAttack currently fails repeatedly on MobileNetv2
    AttackTestTarget(
        fa.EADAttack(
            binary_search_steps=3,
            steps=20,
            abort_early=True,
            regularization=0,
            initial_const=1e1,
        ),
        uses_grad=True,
    ),
    AttackTestTarget(
        fa.GenAttack(steps=100, population=6, reduced_dims=(8, 8)),
        epsilon=0.5,
        requires_real_model=True,
        requires_low_dimensional_input=True,
    ),
    AttackTestTarget(fa.PGD(), Linf(1.0), uses_grad=True),
    AttackTestTarget(fa.L2PGD(), L2(50.0), uses_grad=True),
    AttackTestTarget(fa.L1PGD(), 5000.0, uses_grad=True),
    AttackTestTarget(
        fa.LinfBasicIterativeAttack(abs_stepsize=0.2), Linf(1.0), uses_grad=True
    ),
    AttackTestTarget(fa.L2BasicIterativeAttack(), L2(50.0), uses_grad=True),
    AttackTestTarget(fa.L1BasicIterativeAttack(), 5000.0, uses_grad=True),
    AttackTestTarget(fa.SparseL1DescentAttack(), 5000.0, uses_grad=True),
]


@pytest.mark.parametrize("attack_test_target", targeted_attacks, ids=get_attack_id)
def test_targeted_attacks(
    fmodel_and_data_ext_for_attacks: ModeAndDataAndDescription,
    attack_test_target: AttackTestTarget,
) -> None:

<<<<<<< HEAD
    (fmodel, x, y), real, small = fmodel_and_data_ext_for_attacks
    if attack_test_target.requires_real_model and not real:
        pytest.skip()
    if attack_test_target.requires_small_model and not small:
=======
    (fmodel, x, y), real, low_dimensional_input = fmodel_and_data_ext_for_attacks
    if attack_test_target.requires_real_model and not real:
        pytest.skip()
    if attack_test_target.requires_low_dimensional_input and not low_dimensional_input:
>>>>>>> c280e296
        pytest.skip()

    if isinstance(x, ep.NumPyTensor) and attack_test_target.uses_grad:
        pytest.skip()

    x = (x - fmodel.bounds.lower) / (fmodel.bounds.upper - fmodel.bounds.lower)
    fmodel = fmodel.transform_bounds((0, 1))

    num_classes = fmodel(x).shape[-1]
    target_classes = (y + 1) % num_classes
    criterion = fbn.TargetedMisclassification(target_classes)
    adv_before_attack = criterion(x, fmodel(x))
    assert not adv_before_attack.all()

    asr = adv_before_attack.sum().item()

    # repeat stochastic attacks three times before we mark them as failed
    attack_repetitions = 3 if attack_test_target.stochastic_attack else 1

    for _ in range(attack_repetitions):
        advs, _, _ = attack_test_target.attack(
            fmodel, x, criterion, epsilons=attack_test_target.epsilon
        )
        adv_after_attack = criterion(advs, fmodel(advs))
        adv_asr = adv_after_attack.sum().item()
        if adv_asr > asr:
            break
    assert adv_asr > asr<|MERGE_RESOLUTION|>--- conflicted
+++ resolved
@@ -22,12 +22,8 @@
     epsilon: Optional[float] = None
     uses_grad: Optional[bool] = False
     requires_real_model: Optional[bool] = False
-<<<<<<< HEAD
-    requires_small_model: Optional[bool] = False
-=======
     requires_low_dimensional_input: Optional[bool] = False
     stochastic_attack: Optional[bool] = False
->>>>>>> c280e296
 
 
 def get_attack_id(x: AttackTestTarget) -> str:
@@ -172,17 +168,10 @@
     attack_test_target: AttackTestTarget,
 ) -> None:
 
-<<<<<<< HEAD
-    (fmodel, x, y), real, small = fmodel_and_data_ext_for_attacks
-    if attack_test_target.requires_real_model and not real:
-        pytest.skip()
-    if attack_test_target.requires_small_model and not small:
-=======
     (fmodel, x, y), real, low_dimensional_input = fmodel_and_data_ext_for_attacks
     if attack_test_target.requires_real_model and not real:
         pytest.skip()
     if attack_test_target.requires_low_dimensional_input and not low_dimensional_input:
->>>>>>> c280e296
         pytest.skip()
     if isinstance(x, ep.NumPyTensor) and attack_test_target.uses_grad:
         pytest.skip()
@@ -248,17 +237,10 @@
     attack_test_target: AttackTestTarget,
 ) -> None:
 
-<<<<<<< HEAD
-    (fmodel, x, y), real, small = fmodel_and_data_ext_for_attacks
-    if attack_test_target.requires_real_model and not real:
-        pytest.skip()
-    if attack_test_target.requires_small_model and not small:
-=======
     (fmodel, x, y), real, low_dimensional_input = fmodel_and_data_ext_for_attacks
     if attack_test_target.requires_real_model and not real:
         pytest.skip()
     if attack_test_target.requires_low_dimensional_input and not low_dimensional_input:
->>>>>>> c280e296
         pytest.skip()
 
     if isinstance(x, ep.NumPyTensor) and attack_test_target.uses_grad:
