--- conflicted
+++ resolved
@@ -30,11 +30,7 @@
 
 # attack, eps / None, attack_uses_grad, requires_real_model
 attacks: List[AttackTestTarget] = [
-<<<<<<< HEAD
-    AttackTestTarget(fa.SinglePixelAttack(steps=100, square_size=4)),
-=======
     AttackTestTarget(fa.SinglePixelAttack(steps=200, square_size=4)),
->>>>>>> 4de49978
     AttackTestTarget(fa.DDNAttack(init_epsilon=2.0), uses_grad=True),
     AttackTestTarget(fa.InversionAttack()),
     AttackTestTarget(
