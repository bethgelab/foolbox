--- conflicted
+++ resolved
@@ -140,29 +140,6 @@
 
 
 targeted_attacks: List[Tuple[fbn.Attack, Optional[float], bool, bool]] = [
-<<<<<<< HEAD
-    # (
-    #    fa.L2CarliniWagnerAttack(binary_search_steps=3, steps=20, initial_const=1e1),
-    #    None,
-    #    True,
-    #    False,
-    # ),
-    # (fa.DDNAttack(init_epsilon=2.0, steps=20), None, True, False),
-    ## TODO: targeted EADAttack currently fails repeatedly on MobileNetv2
-    # (
-    #    fa.EADAttack(
-    #        binary_search_steps=3,
-    #        steps=20,
-    #        abort_early=True,
-    #        regularization=0,
-    #        initial_const=1e1,
-    #    ),
-    #    None,
-    #    True,
-    #    False,
-    # ),
-    (fa.LocalSearchAttack(t=500, p=0.5, d=50), None, False, False),
-=======
     (
         fa.L2CarliniWagnerAttack(binary_search_steps=3, steps=20, initial_const=1e1),
         None,
@@ -184,7 +161,7 @@
         False,
     ),
     (fa.GenAttack(steps=100, population=6, reduced_dims=(7, 7)), 0.5, False, True),
->>>>>>> 8f3136c2
+    (fa.LocalSearchAttack(t=500, p=0.5, d=50), None, False, False),
 ]
 
 
