--- conflicted
+++ resolved
@@ -36,16 +36,13 @@
     (fa.L2DeepFoolAttack(steps=50, loss="logits"), True, False),
     (fa.L2DeepFoolAttack(steps=50, loss="crossentropy"), True, False),
     (fa.LinfDeepFoolAttack(steps=50), True, False),
-<<<<<<< HEAD
+    (fa.BoundaryAttack(steps=50), False, False),
     (fa.LinearSearchBlendedUniformNoiseAttack(steps=50), False, False),
     (fa.L2AdditiveGaussianNoiseAttack(epsilon=1500.0), False, False),
     (fa.LinfAdditiveUniformNoiseAttack(epsilon=10.0), False, False),
     (fa.L2RepeatedAdditiveGaussianNoiseAttack(epsilon=1000.0), False, False),
     (fa.L2RepeatedAdditiveUniformNoiseAttack(epsilon=1000.0), False, False),
     (fa.LinfRepeatedAdditiveUniformNoiseAttack(epsilon=3.0), False, False),
-=======
-    (fa.BoundaryAttack(steps=50), False, False),
->>>>>>> 6103fbf2
 ]
 
 
