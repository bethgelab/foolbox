from typing import List, Tuple
import pytest
import eagerpy as ep

import foolbox as fbn
import foolbox.attacks as fa

L2 = fbn.types.L2
Linf = fbn.types.Linf


def get_attack_id(x: Tuple[fbn.Attack, bool, bool]) -> str:
    return repr(x[0])


# attack, attack_uses_grad, requires_real_model
attacks: List[Tuple[fbn.Attack, bool, bool]] = [
    (fa.DDNAttack(), True, False),
    (fa.DDNAttack(rescale=True), True, False),
    (fa.InversionAttack(), False, False),
    (fa.L2ContrastReductionAttack(L2(100.0)), False, False),
    (fa.BinarySearchContrastReductionAttack(binary_search_steps=15), False, False),
    (fa.LinearSearchContrastReductionAttack(steps=20), False, False),
    (fa.L2CarliniWagnerAttack(binary_search_steps=3, steps=20), True, False),
    (fa.EADAttack(binary_search_steps=3, steps=20), True, False),
    (fa.EADAttack(binary_search_steps=3, steps=20, decision_rule="L1"), True, False),
    (fa.NewtonFoolAttack(steps=20), True, False),
    (fa.L2ContrastReductionAttack(L2(100.0)).repeat(3), False, False),
    (fa.VirtualAdversarialAttack(iterations=50, xi=1, epsilon=10), True, False),
    (fa.L2BasicIterativeAttack(L2(100.0), stepsize=5.0, steps=10), True, False),
    (fa.LinfBasicIterativeAttack(Linf(1.0), stepsize=5.0, steps=10), True, False),
    (fa.PGD(Linf(1.0), stepsize=5.0, steps=10), True, False,),
    (fa.L2FastGradientAttack(L2(100.0)), True, False),
    (fa.LinfFastGradientAttack(Linf(100.0)), True, False),
    (fa.GaussianBlurAttack(steps=10), True, True),
    (fa.L2DeepFoolAttack(steps=50, loss="logits"), True, False),
    (fa.L2DeepFoolAttack(steps=50, loss="crossentropy"), True, False),
    (fa.LinfDeepFoolAttack(steps=50), True, False),
<<<<<<< HEAD
    (fa.SaltAndPepperNoiseAttack(steps=50), True, False),
=======
    (fa.BoundaryAttack(steps=50), False, False),
    (fa.LinearSearchBlendedUniformNoiseAttack(steps=50), False, False),
    (fa.L2AdditiveGaussianNoiseAttack(epsilon=1500.0), False, False),
    (fa.LinfAdditiveUniformNoiseAttack(epsilon=10.0), False, False),
    (fa.L2RepeatedAdditiveGaussianNoiseAttack(epsilon=1000.0), False, False),
    (fa.L2RepeatedAdditiveUniformNoiseAttack(epsilon=1000.0), False, False),
    (fa.LinfRepeatedAdditiveUniformNoiseAttack(epsilon=3.0), False, False),
>>>>>>> 967d71b2
]


@pytest.mark.parametrize("attack_and_grad", attacks, ids=get_attack_id)
def test_untargeted_attacks(
    fmodel_and_data_ext_for_attacks: Tuple[
        Tuple[fbn.Model, ep.Tensor, ep.Tensor], bool
    ],
    attack_and_grad: Tuple[fbn.Attack, bool, bool],
) -> None:

    attack, attack_uses_grad, requires_real_model = attack_and_grad
    (fmodel, x, y), real = fmodel_and_data_ext_for_attacks
    if requires_real_model and not real:
        pytest.skip()

    if isinstance(x, ep.NumPyTensor) and attack_uses_grad:
        pytest.skip()

    x = (x - fmodel.bounds.lower) / (fmodel.bounds.upper - fmodel.bounds.lower)
    fmodel = fmodel.transform_bounds((0, 1))

    advs = attack(fmodel, x, y)
    assert fbn.accuracy(fmodel, advs, y) < fbn.accuracy(fmodel, x, y)


targeted_attacks: List[Tuple[fbn.Attack, bool, bool]] = [
    (fa.L2CarliniWagnerAttack(binary_search_steps=3, steps=20), True, False),
    (fa.DDNAttack(), True, False),
    # TODO: targeted EADAttack currently fails repeatedly on MobileNetv2
    # (
    #     fa.EADAttack(
    #         binary_search_steps=3, steps=20, abort_early=True, regularization=0
    #     ),
    #     True,
    #     False,
    # ),
]


@pytest.mark.parametrize("attack_and_grad", targeted_attacks, ids=get_attack_id)
def test_targeted_attacks(
    fmodel_and_data_ext_for_attacks: Tuple[
        Tuple[fbn.Model, ep.Tensor, ep.Tensor], bool
    ],
    attack_and_grad: Tuple[fbn.Attack, bool, bool],
) -> None:

    attack, attack_uses_grad, requires_real_model = attack_and_grad
    (fmodel, x, y), real = fmodel_and_data_ext_for_attacks
    if requires_real_model and not real:
        pytest.skip()

    if isinstance(x, ep.NumPyTensor) and attack_uses_grad:
        pytest.skip()

    x = (x - fmodel.bounds.lower) / (fmodel.bounds.upper - fmodel.bounds.lower)
    fmodel = fmodel.transform_bounds((0, 1))

    num_classes = fmodel(x).shape[-1]
    target_classes = (y + 1) % num_classes
    criterion = fbn.TargetedMisclassification(target_classes)
    advs = attack(fmodel, x, criterion)

    adv_before_attack = criterion(x, fmodel(x))
    adv_after_attack = criterion(advs, fmodel(advs))
    assert adv_after_attack.sum().item() > adv_before_attack.sum().item()<|MERGE_RESOLUTION|>--- conflicted
+++ resolved
@@ -36,9 +36,7 @@
     (fa.L2DeepFoolAttack(steps=50, loss="logits"), True, False),
     (fa.L2DeepFoolAttack(steps=50, loss="crossentropy"), True, False),
     (fa.LinfDeepFoolAttack(steps=50), True, False),
-<<<<<<< HEAD
     (fa.SaltAndPepperNoiseAttack(steps=50), True, False),
-=======
     (fa.BoundaryAttack(steps=50), False, False),
     (fa.LinearSearchBlendedUniformNoiseAttack(steps=50), False, False),
     (fa.L2AdditiveGaussianNoiseAttack(epsilon=1500.0), False, False),
@@ -46,7 +44,6 @@
     (fa.L2RepeatedAdditiveGaussianNoiseAttack(epsilon=1000.0), False, False),
     (fa.L2RepeatedAdditiveUniformNoiseAttack(epsilon=1000.0), False, False),
     (fa.LinfRepeatedAdditiveUniformNoiseAttack(epsilon=3.0), False, False),
->>>>>>> 967d71b2
 ]
 
 
