--- conflicted
+++ resolved
@@ -15,10 +15,7 @@
     ignore:.*missing __init__.*:ImportWarning
     # produced by TensorFlow:
     ignore:.*can't resolve package from __spec__ or __package__.*:ImportWarning
-<<<<<<< HEAD
-=======
     # produced by TensorFlow/numpy:
->>>>>>> 8d0d28fd
     ignore::FutureWarning
 
 [build_sphinx]
