--- conflicted
+++ resolved
@@ -20,12 +20,7 @@
     cuda : bool
         A boolean specifying whether the model uses CUDA.
     preprocess_fn : function
-<<<<<<< HEAD
-	        Will be called with the images before model predictions are calculated.
-=======
         Will be called with the images before model predictions are calculated.
->>>>>>> 16646cf5
-
     """
 
     def __init__(
