from .base import Attack  # noqa: F401

# FixedEpsilonAttack subclasses
from .contrast import L2ContrastReductionAttack  # noqa: F401
from .virtual_adversarial_attack import VirtualAdversarialAttack  # noqa: F401
from .ddn import DDNAttack  # noqa: F401
from .basic_iterative_method import (  # noqa: F401
    L2BasicIterativeAttack,
    LinfBasicIterativeAttack,
)
from .projected_gradient_descent import ProjectedGradientDescentAttack  # noqa: F401
from .fast_gradient_method import (  # noqa: F401
    L2FastGradientAttack,
    LinfFastGradientAttack,
)

# MinimizatonAttack subclasses
from .inversion import InversionAttack  # noqa: F401
from .contrast_min import (  # noqa: F401
    BinarySearchContrastReductionAttack,
    LinearSearchContrastReductionAttack,
)
from .carlini_wagner import L2CarliniWagnerAttack  # noqa: F401
from .newtonfool import NewtonFoolAttack  # noqa: F401
from .ead import EADAttack  # noqa: F401
<<<<<<< HEAD
from .saltandpepper import SaltAndPepperNoiseAttack  # noqa: F401
=======
from .blur import GaussianBlurAttack  # noqa: F401
from .deepfool import L2DeepFoolAttack, LinfDeepFoolAttack  # noqa: F401
>>>>>>> 09df484d


# from .contrast import BinarySearchContrastReductionAttack  # noqa: F401
# from .contrast import LinearSearchContrastReductionAttack  # noqa: F401

# from .blended_noise import LinearSearchBlendedUniformNoiseAttack  # noqa: F401
# from .brendel_bethge import (  # noqa: F401
#     L0BrendelBethgeAttack,
#     L1BrendelBethgeAttack,
#     L2BrendelBethgeAttack,
#     LinfinityBrendelBethgeAttack,
# )
# from .dataset_attack import DatasetAttack  # noqa: F401
# from .additive_noise import L2AdditiveGaussianNoiseAttack  # noqa: F401
# from .additive_noise import L2AdditiveUniformNoiseAttack  # noqa: F401
# from .additive_noise import LinfAdditiveUniformNoiseAttack  # noqa: F401
# from .additive_noise import L2RepeatedAdditiveGaussianNoiseAttack  # noqa: F401
# from .additive_noise import L2RepeatedAdditiveUniformNoiseAttack  # noqa: F401
# from .additive_noise import LinfRepeatedAdditiveUniformNoiseAttack  # noqa: F401
# from .saltandpepper import SaltAndPepperNoiseAttack  # noqa: F401
# from .binarization import BinarizationRefinementAttack  # noqa: F401
# from .boundary_attack import BoundaryAttack  # noqa: F401

# FGM = L2FastGradientAttack
# FGSM = LinfinityFastGradientAttack
# PGD = ProjectedGradientDescentAttack<|MERGE_RESOLUTION|>--- conflicted
+++ resolved
@@ -23,12 +23,9 @@
 from .carlini_wagner import L2CarliniWagnerAttack  # noqa: F401
 from .newtonfool import NewtonFoolAttack  # noqa: F401
 from .ead import EADAttack  # noqa: F401
-<<<<<<< HEAD
-from .saltandpepper import SaltAndPepperNoiseAttack  # noqa: F401
-=======
 from .blur import GaussianBlurAttack  # noqa: F401
 from .deepfool import L2DeepFoolAttack, LinfDeepFoolAttack  # noqa: F401
->>>>>>> 09df484d
+from .saltandpepper import SaltAndPepperNoiseAttack  # noqa: F401
 
 
 # from .contrast import BinarySearchContrastReductionAttack  # noqa: F401
