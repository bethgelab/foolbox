--- conflicted
+++ resolved
@@ -1,10 +1,3 @@
-<<<<<<< HEAD
-from __future__ import division
-=======
-# -*- coding: utf-8 -*-
-
->>>>>>> a1c51777
-
 import numpy as np
 import logging
 
