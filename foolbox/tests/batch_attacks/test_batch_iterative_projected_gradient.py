import pytest
import numpy as np

from foolbox.batch_attacks import LinfinityBasicIterativeAttack
from foolbox.batch_attacks import L1BasicIterativeAttack
from foolbox.batch_attacks import L2BasicIterativeAttack
from foolbox.batch_attacks import ProjectedGradientDescentAttack
from foolbox.batch_attacks import RandomStartProjectedGradientDescentAttack
from foolbox.batch_attacks import MomentumIterativeAttack
from foolbox.batch_attacks import SparseL1BasicIterativeAttack

from foolbox.batch_attacks import AdamL1BasicIterativeAttack
from foolbox.batch_attacks import AdamL2BasicIterativeAttack
from foolbox.batch_attacks import AdamProjectedGradientDescentAttack
from foolbox.batch_attacks import AdamRandomStartProjectedGradientDescentAttack

from foolbox.distances import Linfinity
from foolbox.distances import MAE

Attacks = [
    LinfinityBasicIterativeAttack,
    L1BasicIterativeAttack,
    L2BasicIterativeAttack,
    ProjectedGradientDescentAttack,
    RandomStartProjectedGradientDescentAttack,
    MomentumIterativeAttack,
<<<<<<< HEAD
    SparseL1BasicIterativeAttack
=======
    AdamL1BasicIterativeAttack,
    AdamL2BasicIterativeAttack,
    AdamProjectedGradientDescentAttack,
    AdamRandomStartProjectedGradientDescentAttack,
>>>>>>> 91944640
]


def test_attack_no_binary_search_and_no_return_early(bn_model, bn_criterion, bn_images, bn_labels):
    attack = LinfinityBasicIterativeAttack(bn_model, bn_criterion, distance=Linfinity)
    advs = attack(bn_images, bn_labels, unpack=False, binary_search=False, return_early=False)
    for adv in advs:
        assert adv.perturbed is not None
        assert adv.distance.value < np.inf


@pytest.mark.parametrize('Attack', Attacks)
def test_attack_linf(Attack, bn_model, bn_criterion, bn_images, bn_labels):
    attack = Attack(bn_model, bn_criterion)
    advs = attack(bn_images, bn_labels, unpack=False, binary_search=10)
    for adv in advs:
        assert adv.perturbed is not None
        assert adv.distance.value < np.inf


@pytest.mark.parametrize('Attack', Attacks)
def test_attack_l2(Attack, bn_model, bn_criterion, bn_images, bn_labels):
    attack = Attack(bn_model, bn_criterion)
    advs = attack(bn_images, bn_labels, unpack=False)
    for adv in advs:
        assert adv.perturbed is not None
        assert adv.distance.value < np.inf


@pytest.mark.parametrize('Attack', Attacks)
def test_attack_l1(Attack, bn_model, bn_criterion, bn_images, bn_labels):
    attack = Attack(bn_model, bn_criterion, distance=MAE)
    advs = attack(bn_images, bn_labels, unpack=False)
    for adv in advs:
        assert adv.perturbed is not None
        assert adv.distance.value < np.inf


@pytest.mark.parametrize('Attack', Attacks)
def test_targeted_attack(Attack, bn_model, bn_targeted_criterion, bn_images, bn_labels):
    attack = Attack(bn_model, bn_targeted_criterion)
    advs = attack(bn_images, bn_labels, unpack=False)
    for adv in advs:
        assert adv.perturbed is not None
        assert adv.distance.value < np.inf


@pytest.mark.parametrize('Attack', Attacks)
def test_attack_gl(Attack, gl_bn_model, bn_criterion, bn_images, bn_labels):
    attack = Attack(gl_bn_model, bn_criterion)
    advs = attack(bn_images, bn_labels, unpack=False)
    for adv in advs:
        assert adv.perturbed is None
        assert adv.distance.value == np.inf


@pytest.mark.parametrize('Attack', Attacks)
def test_attack_impossible(Attack, bn_model, bn_impossible_criterion, bn_images, bn_labels):
    attack = Attack(bn_model, bn_impossible_criterion)
    advs = attack(bn_images, bn_labels, unpack=False)
    for adv in advs:
        assert adv.perturbed is None
        assert adv.distance.value == np.inf<|MERGE_RESOLUTION|>--- conflicted
+++ resolved
@@ -24,14 +24,11 @@
     ProjectedGradientDescentAttack,
     RandomStartProjectedGradientDescentAttack,
     MomentumIterativeAttack,
-<<<<<<< HEAD
     SparseL1BasicIterativeAttack
-=======
     AdamL1BasicIterativeAttack,
     AdamL2BasicIterativeAttack,
     AdamProjectedGradientDescentAttack,
     AdamRandomStartProjectedGradientDescentAttack,
->>>>>>> 91944640
 ]
 
 
