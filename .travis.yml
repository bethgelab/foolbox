--- conflicted
+++ resolved
@@ -27,23 +27,13 @@
     - travis_wait travis_retry pip install --upgrade tensorflow
     - travis_wait travis_retry pip install --upgrade theano
     - travis_wait travis_retry pip install --upgrade https://github.com/Lasagne/Lasagne/archive/master.zip
-<<<<<<< HEAD
     - if [[ $TRAVIS_PYTHON_VERSION == 2.7 ]]; then pip install http://download.pytorch.org/whl/cpu/torch-0.3.1-cp27-cp27mu-linux_x86_64.whl; fi
     - if [[ $TRAVIS_PYTHON_VERSION == 3.5 ]]; then pip install http://download.pytorch.org/whl/cpu/torch-0.3.1-cp35-cp35m-linux_x86_64.whl; fi
     - if [[ $TRAVIS_PYTHON_VERSION == 3.6 ]]; then pip install http://download.pytorch.org/whl/cpu/torch-0.3.1-cp36-cp36m-linux_x86_64.whl; fi
-    - if [[ $TRAVIS_PYTHON_VERSION == 2.7 ]]; then travis_wait travis_retry pip install https://cntk.ai/PythonWheel/CPU-Only/cntk-2.0-cp27-cp27mu-linux_x86_64.whl; fi
-    - if [[ $TRAVIS_PYTHON_VERSION == 3.5 ]]; then travis_wait travis_retry pip install https://cntk.ai/PythonWheel/CPU-Only/cntk-2.0-cp35-cp35m-linux_x86_64.whl; fi
-    - if [[ $TRAVIS_PYTHON_VERSION == 3.6 ]]; then travis_wait travis_retry pip install https://cntk.ai/PythonWheel/CPU-Only/cntk-2.0-cp36-cp36m-linux_x86_64.whl; fi
-    - travis_wait travis_retry pip install --upgrade keras>=2.0.7
-=======
-    - if [[ $TRAVIS_PYTHON_VERSION == 2.7 ]]; then pip install http://download.pytorch.org/whl/cu75/torch-0.1.12.post2-cp27-none-linux_x86_64.whl; fi
-    - if [[ $TRAVIS_PYTHON_VERSION == 3.5 ]]; then pip install http://download.pytorch.org/whl/cu75/torch-0.1.12.post2-cp35-cp35m-linux_x86_64.whl; fi
-    - if [[ $TRAVIS_PYTHON_VERSION == 3.6 ]]; then pip install http://download.pytorch.org/whl/cu75/torch-0.1.12.post2-cp36-cp36m-linux_x86_64.whl; fi
     - if [[ $TRAVIS_PYTHON_VERSION == 2.7 ]]; then travis_wait travis_retry pip install https://cntk.ai/PythonWheel/CPU-Only/cntk-2.5-cp27-cp27mu-linux_x86_64.whl; fi
     - if [[ $TRAVIS_PYTHON_VERSION == 3.5 ]]; then travis_wait travis_retry pip install https://cntk.ai/PythonWheel/CPU-Only/cntk-2.5-cp35-cp35m-linux_x86_64.whl; fi
     - if [[ $TRAVIS_PYTHON_VERSION == 3.6 ]]; then travis_wait travis_retry pip install https://cntk.ai/PythonWheel/CPU-Only/cntk-2.5-cp36-cp36m-linux_x86_64.whl; fi
     - travis_wait travis_retry pip install --upgrade keras>=2.1.5
->>>>>>> 53fbe1a3
     - travis_wait travis_retry pip install --upgrade mxnet==0.10.0
 
     #install open mpi for cntk
